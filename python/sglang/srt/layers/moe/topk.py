--- conflicted
+++ resolved
@@ -28,10 +28,7 @@
     ExpertLocationDispatchInfo,
     topk_ids_logical_to_physical,
 )
-<<<<<<< HEAD
 from sglang.srt.eplb.lp_token_dispatch import get_log2phy_prob
-=======
->>>>>>> 66a398f4
 from sglang.srt.managers.schedule_batch import global_server_args_dict
 from sglang.srt.utils import (
     cpu_has_amx_support,
@@ -189,26 +186,6 @@
         expert_location_dispatch_info: Optional[ExpertLocationDispatchInfo] = None,
         lp_dispatch: bool = False,
     ) -> TopKOutput:
-<<<<<<< HEAD
-        torch_native = False
-        return select_experts(
-            hidden_states=hidden_states,
-            router_logits=router_logits,
-            top_k=self.top_k,
-            use_grouped_topk=self.use_grouped_topk,
-            renormalize=self.renormalize,
-            topk_group=self.topk_group,
-            num_expert_group=self.num_expert_group,
-            num_fused_shared_experts=self.num_fused_shared_experts,
-            custom_routing_function=self.custom_routing_function,
-            correction_bias=self.correction_bias,
-            torch_native=torch_native,
-            routed_scaling_factor=self.routed_scaling_factor,
-            num_token_non_padded=num_token_non_padded,
-            expert_location_dispatch_info=expert_location_dispatch_info,
-            lp_dispatch=lp_dispatch,
-        )
-=======
         if self.use_triton_kernels:
             routing_data, gather_idx, scatter_idx = routing(
                 router_logits, self.top_k, self.renormalize
@@ -231,8 +208,8 @@
                 routed_scaling_factor=self.routed_scaling_factor,
                 num_token_non_padded=num_token_non_padded,
                 expert_location_dispatch_info=expert_location_dispatch_info,
+                lp_dispatch=lp_dispatch,
             )
->>>>>>> 66a398f4
 
     def forward_cpu(
         self,
