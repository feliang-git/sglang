--- conflicted
+++ resolved
@@ -27,11 +27,9 @@
     ExpertLocationDispatchInfo,
     topk_ids_logical_to_physical,
 )
-<<<<<<< HEAD
+
 from sglang.srt.eplb.lp_token_dispatch import get_log2phy_prob
 from sglang.srt.managers.schedule_batch import global_server_args_dict
-=======
->>>>>>> 8430bfe3
 from sglang.srt.utils import (
     cpu_has_amx_support,
     get_bool_env_var,
@@ -636,12 +634,8 @@
     routed_scaling_factor: Optional[float] = None,
     num_token_non_padded: Optional[torch.Tensor] = None,
     expert_location_dispatch_info: Optional[ExpertLocationDispatchInfo] = None,
-<<<<<<< HEAD
     lp_dispatch: bool = False,
-):
-=======
 ) -> TopKOutput:
->>>>>>> 8430bfe3
     router_logits, correction_bias = (
         expert_location_dispatch.transform_select_experts_inputs(
             router_logits=router_logits,
